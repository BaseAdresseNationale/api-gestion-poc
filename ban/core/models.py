--- conflicted
+++ resolved
@@ -122,13 +122,9 @@
     # (like 0/O, 1/I…)) from La Poste.
     CEA_FORMAT = Municipality.INSEE_FORMAT + '[234679ABCEGHILMNPRSTUVXYZ]{5}'
     identifiers = ['cia', 'laposte', 'ign']
-<<<<<<< HEAD
     resource_fields = ['number', 'ordinal', 'parent', 'cia', 'laposte',
                        'ancestors', 'positions', 'ign', 'postcode']
     exclude_for_collection = ['ancestors']
-=======
-    resource_fields = ['number', 'ordinal', 'parent', 'cia', 'laposte', 'ancestors', 'ign', 'postcode']
->>>>>>> 1a316a6e
 
     number = db.CharField(max_length=16, null=True)
     ordinal = db.CharField(max_length=16, null=True)
