from io import StringIO
from urllib.parse import urlencode

import peewee
from flask import request, url_for
import psycopg2

from ban.auth import models as amodels
from ban.commands.bal import bal
from ban.core import context, models, versioning, config
from ban.core.encoder import dumps
from ban.core.exceptions import (IsDeletedError, MultipleRedirectsError,
                                 RedirectError, ResourceLinkedError)
from ban.http.auth import auth
from ban.http.wsgi import app
from ban.utils import parse_mask

from .utils import abort, get_bbox, link, get_search_params


class CollectionEndpoint:

    filters = []
    DEFAULT_LIMIT = 20
    MAX_LIMIT = 1000

    def get_limit(self):
        return min(int(request.args.get('limit', self.DEFAULT_LIMIT)),
                   self.MAX_LIMIT)

    def get_offset(self):
        try:
            return int(request.args.get('offset'))
        except (ValueError, TypeError):
            return 0

    def collection(self, queryset):
        limit = self.get_limit()
        offset = self.get_offset()
        end = offset + limit
        count = len(queryset)
        data = {
            'collection': list(queryset[offset:end]),
            'total': count,
        }
        headers = {}
        url = request.base_url
        if count > end:
            query_string = request.args.copy()
            query_string['offset'] = end
            uri = '{}?{}'.format(url, urlencode(sorted(query_string.items())))
            data['next'] = uri
            link(headers, uri, 'next')
        if offset >= limit:
            query_string = request.args.copy()
            query_string['offset'] = offset - limit
            uri = '{}?{}'.format(url, urlencode(sorted(query_string.items())))
            data['previous'] = uri
            link(headers, uri, 'previous')
        return data, 200, headers


class ModelEndpoint(CollectionEndpoint):
    endpoints = {}
    order_by = None

    def get_object(self, identifier):
        endpoint = '{}-get-resource'.format(self.__class__.__name__.lower())
        try:
            instance = self.model.coerce(identifier)
        except self.model.DoesNotExist:
            abort(404, error='Resource with identifier `{}` does not exist.'
                  .format(identifier))
        except RedirectError as e:
            headers = {'Location': url_for(endpoint, identifier=e.redirect)}
            abort(302, headers=headers)
        except MultipleRedirectsError as e:
            headers = {}
            choices = []
            for redirect in e.redirects:
                uri = url_for(endpoint, identifier=redirect)
                link(headers, uri, 'alternate')
                choices.append(uri)
            abort(300, headers=headers, choices=choices)
        except IsDeletedError as err:
            if request.method not in ['GET', 'PUT']:
                abort(410, error='Resource `{}` is deleted'.format(identifier))
            instance = err.instance
        return instance

    def save_object(self, instance=None, update=False, json=None):
        validator = self.model.validator(update=update, instance=instance,
                                         **json or {})
        if validator.errors:
            abort(422, error='Invalid data', errors=validator.errors)
        try:
            instance = validator.save()
        except models.Model.ForcedVersionError as e:
            abort(409, error=str(e))
        return instance

    def get_queryset(self):
        qs = self.model.select()
        for key in self.filters:
            values = request.args.getlist(key)
            if values:
                func = 'filter_{}'.format(key)
                if hasattr(self, func):
                    qs = getattr(self, func)(qs)
                    continue
                field = getattr(self.model, key)
                try:
                    values = list(map(field.coerce, values))
                except ValueError:
                    abort(400, error='Invalid value for filter {}'.format(key))
                except peewee.DoesNotExist:
                    # Return an empty collection as the fk is not found.
                    return None
                if values == [None]:
                    qs = qs.where(field.is_null())
                else:
                    qs = qs.where(field << values)
        return qs

    def get_mask(self):
        fields = request.args.get('fields', '*')
        return parse_mask(fields)

    def get_collection_mask(self):
        fields = request.args.get('fields')
        if not fields:
            fields = ','.join(self.model.collection_fields)
        return parse_mask(fields)

    @app.jsonify
    @app.endpoint(methods=['GET'])
    def get_collection(self):
        """Get {resource} collection.

        responses:
            200:
                description: Get {resource} collection.
                schema:
                    type: object
                    properties:
                      collection:
                        name: collection
                        type: array
                        items:
                          $ref: '#/definitions/{resource}'
                      total:
                        name: total
                        type: integer
                        description: total resources available
            401:
                $ref: '#/responses/401'
        """
        qs = self.get_queryset()
        if qs is None:
            return self.collection([])
        if not isinstance(qs, list):
            order_by = (self.order_by if self.order_by is not None
                        else [self.model.pk])
            qs = qs.order_by(*order_by).serialize(self.get_collection_mask())
        try:
            return self.collection(qs)
        except ValueError as e:
            abort(400, error=str(e))

    @app.jsonify
    @app.endpoint('/<identifier>', methods=['GET'])
    def get_resource(self, identifier):
        """Get {resource} with 'identifier'.

        parameters:
            - $ref: '#/parameters/identifier'
        responses:
            200:
                description: Get {resource} instance.
                schema:
                    $ref: '#/definitions/{resource}'
            401:
                $ref: '#/responses/401'
            404:
                $ref: '#/responses/404'
            410:
                $ref: '#/responses/410'
        """
        instance = self.get_object(identifier)
        status = 410 if instance.deleted_at else 200
        try:
            return instance.serialize(self.get_mask()), status
        except ValueError as e:
            abort(400, error=str(e))

    @app.jsonify
    @app.endpoint('/<identifier>', methods=['POST'])
    def post_resource(self, identifier, json=None):
        """Post {resource} with 'identifier'.

        parameters:
            - $ref: '#/parameters/identifier'
            - name: body
              in: body
              schema:
                $ref: '#/definitions/{resource}'
              required: true
              description:
                {resource} object that needs to be updated to the BAN.
        responses:
            200:
                description: Instance has been successfully updated.
                schema:
                    $ref: '#/definitions/{resource}'
            400:
                $ref: '#/responses/400'
            401:
                $ref: '#/responses/401'
            404:
                $ref: '#/responses/404'
            409:
                description: Conflict.
                schema:
                    $ref: '#/definitions/{resource}'
            410:
                $ref: '#/responses/410'
            422:
                $ref: '#/responses/422'
        """
        if not json:
            json = request.json
        instance = self.get_object(identifier)
        instance = self.save_object(instance, update=True, json=json)
        return instance.as_resource

    @app.jsonify
    @app.endpoint(methods=['POST'])
    def post(self, json=None):
        """Create {resource}.

        parameters:
            - name: body
              in: body
              schema:
                $ref: '#/definitions/{resource}'
              required: true
              description:
                {resource} object that needs to be added to the BAN.
        responses:
            201:
                description: Instance has been successfully created.
                schema:
                    $ref: '#/definitions/{resource}'
            400:
                $ref: '#/responses/400'
            401:
                $ref: '#/responses/401'
            409:
                description: Conflict.
                schema:
                    $ref: '#/definitions/{resource}'
            410:
                $ref: '#/responses/410'
            422:
                $ref: '#/responses/422'
        """
        if not json:
            json = request.json
        instance = self.save_object(json=json)
        endpoint = '{}-get-resource'.format(self.__class__.__name__.lower())
        headers = {'Location': url_for(endpoint, identifier=instance.id)}
        return instance.as_resource, 201, headers

    @app.jsonify
    @app.endpoint('/<identifier>', methods=['PATCH'])
    def patch(self, identifier, json=None):
        """Patch {resource} with 'identifier'.

        parameters:
            - $ref: '#/parameters/identifier'
            - name: body
              in: body
              schema:
                $ref: '#/definitions/{resource}'
              required: true
              description:
                {resource} object that need to be patched to the BAN.
        responses:
            200:
                description: Instance has been updated successfully.
                schema:
                    $ref: '#/definitions/{resource}'
            400:
                $ref: '#/responses/400'
            401:
                $ref: '#/responses/401'
            404:
                $ref: '#/responses/404'
            409:
                description: Conflict.
                schema:
                    $ref: '#/definitions/{resource}'
            410:
                $ref: '#/responses/410'
            422:
                $ref: '#/responses/422'
        """
        if not json:
            json = request.json
        instance = self.get_object(identifier)
        instance = self.save_object(instance, update=True, json=json)
        return instance.as_resource

    @app.jsonify
    @app.endpoint('/<identifier>', methods=['PUT'])
    def put(self, identifier, json=None):
        """Replace or restore {resource} with 'identifier'.

        parameters:
            - $ref: '#/parameters/identifier'
            - name: body
              in: body
              schema:
                $ref: '#/definitions/{resource}'
              required: true
              description:
                {resource} object that needs to be replaced to the BAN
        responses:
            200:
                description: Instance has been successfully replaced.
                schema:
                    $ref: '#/definitions/{resource}'
            400:
                $ref: '#/responses/400'
            401:
                $ref: '#/responses/401'
            404:
                $ref: '#/responses/404'
            409:
                description: Conflict.
                schema:
                    $ref: '#/definitions/{resource}'
            410:
                $ref: '#/responses/410'
            422:
                $ref: '#/responses/422'
        """
        if not json:
            json = request.json
        instance = self.get_object(identifier)
        if instance.deleted_at:
            # We want to create only one new version for a restore. Change the
            # property here, but let the save_object do the actual save
            # if the data is valid.
            instance.deleted_at = None
        instance = self.save_object(instance, json=json)
        return instance.as_resource

    @app.jsonify
    @app.endpoint('/<identifier>', methods=['DELETE'])
    def delete(self, identifier):
        """Delete {resource} with 'identifier'.

        parameters:
            - $ref: '#/parameters/identifier'
        responses:
            204:
                description: Instance has been deleted successfully.
                schema:
                    $ref: '#/definitions/{resource}'
            401:
                $ref: '#/responses/401'
            404:
                $ref: '#/responses/404'
            409:
                description: Conflict.
                schema:
                    $ref: '#/definitions/{resource}'
            410:
                $ref: '#/responses/410'
        """
        instance = self.get_object(identifier)
        try:
            instance.mark_deleted()
        except ResourceLinkedError as e:
            abort(409, error=str(e))
        return {'resource_id': identifier}


class VersionedModelEndpoint(ModelEndpoint):
    @app.jsonify
    @app.endpoint('/<identifier>/versions', methods=['GET'])
    def get_versions(self, identifier):
        """Get {resource} versions.

        parameters:
            - $ref: '#/parameters/identifier'
        responses:
            200:
                description: Version collection for resource {resource}.
                schema:
                    type: object
                    properties:
                        collection:
                            type: array
                            items:
                                $ref: '#/definitions/Version'
                        total:
                            name: total
                            type: integer
                            description: total resources available
            401:
                $ref: '#/responses/401'
            404:
                $ref: '#/responses/404'
        """
        instance = self.get_object(identifier)
        return self.collection(instance.versions.serialize())

    @app.jsonify
    @app.endpoint('/<identifier>/versions/<datetime:ref>',
                  '/<identifier>/versions/<int:ref>', methods=['GET'])
    def get_version(self, identifier, ref):
        """Get {resource} version corresponding to 'ref' number or datetime.

        parameters:
            - $ref: '#/parameters/identifier'
            - name: ref
              in: path
              type: string
              required: true
              description: version reference, either a date or an increment.
        responses:
            200:
                description: get specific Version for resource {resource}.
                schema:
                    $ref: '#/definitions/Version'
            400:
                $ref: '#/responses/400'
            401:
                $ref: '#/responses/401'
            404:
                $ref: '#/responses/404'
        """
        instance = self.get_object(identifier)
        version = instance.load_version(ref)
        if not version:
            abort(404, error='Version reference `{}` not found'.format(ref))
        return version.serialize()

    @app.jsonify
    @app.endpoint('/<identifier>/versions/<int:ref>/flag', methods=['POST'])
    def post_version(self, identifier, ref):
        """Flag a {resource} version.

        parameters:
            - $ref: '#/parameters/identifier'
            - name: ref
              in: path
              type: integer
              required: true
              description: version reference, either a date or an increment.
            - name: status
              in: query
              type: string
              required: true
              description:
                A status boolean key (= true to flag, false to unflag).
        responses:
            200:
                description: version flag was updated.
            400:
                $ref: '#/responses/400'
            401:
                $ref: '#/responses/401'
            404:
                $ref: '#/responses/404'
        """
        instance = self.get_object(identifier)
        version = instance.load_version(ref)
        if not version:
            abort(404, error='Version reference `{}` not found'.format(ref))
        status = request.json.get('status')
        if status is True:
            version.flag()
        elif status is False:
            version.unflag()
        else:
            abort(400, error='Body should contain a `status` boolean key')


    @auth.require_oauth()
    @app.endpoint('/<identifier>/redirects/<old>', methods=['PUT'])
    def put_redirects(self, identifier, old):
        """Create a new redirect to this {resource}.

        parameters:
            - $ref: '#/parameters/identifier'
            - name: old
              in: path
              type: string
              required: true
              description: Old {resource} identifier:value
        responses:
            201:
                description: redirect was successfully created.
            401:
                $ref: '#/responses/401'
            404:
                $ref: '#/responses/404'
            422:
                description: error while creating the redirect.
        """
        instance = self.get_object(identifier)
        old_identifier, old_value = old.split(':')
        try:
            versioning.Redirect.add(instance, old_identifier, old_value)
        except ValueError as e:
            abort(422, error=str(e))
        return '', 201


    @auth.require_oauth()
    @app.endpoint('/<identifier>/redirects/<old>', methods=['DELETE'])
    def delete_redirects(self, identifier, old):
        """Delete a redirect to this {resource}

        parameters:
            - $ref: '#/parameters/identifier'
            - name: old
              in: path
              type: string
              required: true
              description: old {resource} identifier:value
        responses:
            204:
                description: redirect was successfully deleted.
            401:
                $ref: '#/responses/401'
            404:
                $ref: '#/responses/404'
        """
        instance = self.get_object(identifier)
        old_identifier, old_value = old.split(':')
        versioning.Redirect.remove(instance, old_identifier, old_value)
        return '', 204

    @auth.require_oauth()
    @app.jsonify
    @app.endpoint('/<identifier>/redirects', methods=['GET'])
    def get_redirects(self, identifier):
        """Get a collection of Redirect pointing to this {resource}.

            parameters:
                - $ref: '#/parameters/identifier'
            responses:
                200:
                    description: A list of redirects (identifier:value)
                    schema:
                        type: object
                        properties:
                            collection:
                                type: array
                                items:
                                    $ref: '#/definitions/Redirect'
                            total:
                                name: total
                                type: integer
                                description: total resources available
                401:
                    $ref: '#/responses/401'
                404:
                    $ref: '#/responses/404'
        """
        instance = self.get_object(identifier)
        cls = versioning.Redirect
        qs = cls.select().where(cls.model_id == instance.id)
        return self.collection(qs.serialize())


@app.resource
class Municipality(VersionedModelEndpoint):
    endpoint = '/municipality'
    model = models.Municipality
    order_by = [model.insee]

    def get_queryset(self):
        qs = super().get_queryset()
        search_params = get_search_params(request.args)
        if search_params['search'] is not None:
            qs = (qs.where(models.Municipality.name.search(**search_params)))
        return qs


@app.resource
class PostCode(VersionedModelEndpoint):
    endpoint = '/postcode'
    model = models.PostCode
    order_by = [model.code, model.municipality]
    filters = ['code', 'municipality']

    def get_queryset(self):
        qs = super().get_queryset()
        search_params = get_search_params(request.args)
        if search_params['search'] is not None:
            qs = (qs.where(models.PostCode.name.search(**search_params)))
        return qs


@app.resource
class Group(VersionedModelEndpoint):
    endpoint = '/group'
    model = models.Group
    filters = ['municipality']

    def get_queryset(self):
        qs = super().get_queryset()
        search_params = get_search_params(request.args)
        if search_params['search'] is not None:
            qs = (qs.where(models.Group.name.search(**search_params)))
        return qs


@app.resource
class HouseNumber(VersionedModelEndpoint):
    endpoint = '/housenumber'
    model = models.HouseNumber
    filters = ['number','ordinal', 'parent', 'postcode', 'ancestors', 'group']
    order_by = [peewee.SQL('number ASC NULLS FIRST'),
                peewee.SQL('ordinal ASC NULLS FIRST')]


    def filter_group(self, qs):
        values = request.args.getlist('group')
        if values:
            field = getattr(self.model, 'parent')
            try:
                values = list(map(field.coerce, values))
            except ValueError:
                abort(400, error='Invalid value for filter {}'.format('group'))
            except peewee.DoesNotExist:
                # Return an empty collection as the fk is not found.
                return None
            qs = qs.where(field << values)
            return qs

    def filter_ancestors(self, qs):
        # ancestors is a m2m so we cannot use the basic filtering
        # from self.filters.
        ancestors = request.args.getlist('ancestors')
        values = list(map(self.model.ancestors.coerce, ancestors))
        if values:
            m2m = self.model.ancestors.get_through_model()
            qs = (qs.join(m2m, on=(m2m.housenumber == self.model.pk)))
            # We evaluate the qs ourselves here, because it's a CompoundSelect
            # that does not know about our SelectQuery custom methods (like
            # `serialize`), and CompoundSelect is hardcoded in peewee
            # SelectQuery, and we'd need to copy-paste code to be able to use
            # a custom CompoundQuery class instead.
        mask = self.get_collection_mask()
        qs = [h.serialize(mask) for h in qs.order_by(*self.order_by)]
        return qs

    def get_queryset(self):
        qs = super().get_queryset()
        bbox = get_bbox(request.args)
        if bbox:
            qs = (qs.join(models.Position)
                    .where(models.Position.center.in_bbox(**bbox))
                    .group_by(models.HouseNumber.pk)
                    .order_by(models.HouseNumber.pk))
        return qs


@app.resource
class Position(VersionedModelEndpoint):
    endpoint = '/position'
    model = models.Position
    filters = ['kind', 'housenumber']

    def get_queryset(self):
        qs = super().get_queryset()
        bbox = get_bbox(request.args)
        if bbox:
            qs = qs.where(models.Position.center.in_bbox(**bbox))
        return qs


@app.route('/import/bal', methods=['POST'])
@auth.require_oauth('bal')
def bal_post():
    """Import file at BAL format."""
    data = request.files['data']
    bal(StringIO(data.read().decode('utf-8-sig')))
    reporter = context.get('reporter')
    return dumps({'report': reporter})


@app.route('/batch', methods=['POST'])
@auth.require_oauth()
def batch():
    """
    Execute multiple requests, submitted as a batch.
    :statuscode 207: Multi status
    """
    try:
        req = request.json
        if req == []:
            raise ValueError
    except ValueError as e:
        abort(400, error=str(e))
    db = models.Municipality._meta.database
    with db.atomic():
        for index, re in enumerate(req):
            method = re.get('method')
            if method is None:
                abort(422, error="No method given")
            path = re.get('path')
            if path is None:
                abort(422, error="No path given")
            body = re.get('body') or {}
            if body == {} and method != 'DELETE':
                abort(422, error='No body given')
            if path[:13] == Municipality.endpoint:
                self = Municipality()
            elif path[:9] == PostCode.endpoint:
                self = PostCode()
            elif path[:6] == Group.endpoint:
                self = Group()
            elif path[:12] == HouseNumber.endpoint:
                self = HouseNumber()
            elif path[:9] == Position.endpoint:
                self = Position()
            else:
                abort(422, error="Wrong resource {}".format(path))
            scopes = '{}_write'.format(self.__class__.__name__.lower())
            if scopes not in request.oauth.access_token.scopes:
                abort(401)
            if method == 'POST':
                rep = self.post(json=body)
            elif method == 'PUT':
                identifier = path.split('/')[2]
                rep = self.put(identifier=identifier, json=body)
            elif method == 'PATCH':
                identifier = path.split('/')[2]
                rep = self.patch(identifier=identifier, json=body)
            elif method == 'DELETE':
                identifier = path.split('/')[2]
                rep = self.delete(identifier=identifier)
            else:
                abort(422, error="Wrong request {}".format(method))
    return rep


@app.resource
class Diff(CollectionEndpoint):
    endpoint = '/diff'
    model = versioning.Diff

    @app.jsonify
    @app.endpoint('', methods=['GET'])
    def get_collection(self):
        """Get database diffs.

        parameters:
            - name: increment
              in: query
              type: integer
              required: false
              description: The minimal increment value to retrieve
        responses:
            200:
                description: A list of diff objects
                schema:
                    type: object
                    properties:
                        total:
                            name: total
                            type: integer
                            description: total resources available
                        collection:
                            name: collection
                            type: array
                            items:
                                $ref: '#/definitions/Diff'
            400:
                $ref: '#/responses/400'
            401:
                $ref: '#/responses/401'
         """
        qs = versioning.Diff.select()
        try:
            increment = int(request.args.get('increment'))
        except ValueError:
            abort(400, error='Invalid value for increment')
        except TypeError:
            pass
        else:
            qs = qs.where(versioning.Diff.pk > increment)
        return self.collection(qs.serialize())

@app.route('/bbox', methods=['GET'])
@auth.require_oauth()
@app.jsonify
def bbox():
    limit = min(int(request.args.get('limit', CollectionEndpoint.DEFAULT_LIMIT)), CollectionEndpoint.MAX_LIMIT)
    bbox = get_bbox(request.args)
    unique = request.args.get('unique')

    dbname = config.DB_NAME
    user = config.get('DB_USER')
    password = config.get('DB_PASSWORD')
    host = config.get('DB_HOST')
    if (host is None):
        host = "localhost"
    port = config.get('DB_PORT')

    connectString = "dbname='{}' user='{}' password='{}' host='{}' port='{}'".format(dbname,user,password,host,port)
    conn = psycopg2.connect(connectString)
    cur = conn.cursor(cursor_factory=psycopg2.extras.RealDictCursor)
<<<<<<< HEAD
    if unique:
        cur.execute(
            """SELECT count(distinct housenumber_id) 
            FROM position
            WHERE center && ST_MakeEnvelope(%(west)s, %(south)s, %(east)s, %(north)s) 
            """,
            {
                "west": bbox["west"],
                "south": bbox["south"],
                "east": bbox["east"],
                "north": bbox["north"]
            }
        )
        response = {"collection": [], "total": cur.fetchone()["count"]}
        cur.execute(
            """SELECT
                p.id as pos_id, st_x(center) as pos_x, st_y(center) as pos_y, p.kind as pos_kind, p.positioning as pos_positioning, p.version as pos_version,
                h.id as hn_id, h.number as hn_number, h.ordinal as hn_ordinal, h.version as hn_version, 
                po.id as post_id, po.name as post_name, po.code as post_code,
                g.id as group_id, g.addressing as group_addressing, g.alias as group_alias, g.fantoir as group_fantoir, g.ign as group_ign, g.kind as group_kind, g.laposte as group_laposte, g.name as group_name
                FROM position as p 
                LEFT JOIN housenumber as h 
                on (h.pk = p.housenumber_id) 
                LEFT JOIN "group" as g 
                on (h.parent_id = g.pk) 
                LEFT JOIN postcode as po 
                on (h.postcode_id = po.pk) 
                WHERE center && ST_MakeEnvelope(%(west)s, %(south)s, %(east)s, %(north)s)
                AND p.modified_at = (select max(modified_at) from position where housenumber_id=h.pk)
                limit %(limit)s""",
            {
                "limit": limit,
                "west": bbox["west"],
                "south": bbox["south"],
                "east": bbox["east"],
                "north": bbox["north"]
            })
    else:
        cur.execute(
            """SELECT count(*) 
            FROM position 
            WHERE center && ST_MakeEnvelope(%(west)s, %(south)s, %(east)s, %(north)s)""",
            {
                "west": bbox["west"],
                "south": bbox["south"],
                "east": bbox["east"],
                "north": bbox["north"]
            }
        )
        response = {"collection": [], "total": cur.fetchone()["count"]}
        cur.execute(
            """SELECT
                p.id as pos_id, st_x(center) as pos_x, st_y(center) as pos_y,
                p.kind as pos_kind, p.positioning as pos_positioning, p.version as pos_version,
                h.id as hn_id, h.number as hn_number, h.ordinal as hn_ordinal, h.version as hn_version, 
                po.id as post_id, po.name as post_name, po.code as post_code,
                g.id as group_id, g.addressing as group_addressing, g.alias as group_alias, 
                g.fantoir as group_fantoir, g.ign as group_ign, g.kind as group_kind, g.laposte as group_laposte,
                g.name as group_name
                FROM position as p 
                LEFT JOIN housenumber as h 
                on (h.pk = p.housenumber_id) 
                LEFT JOIN "group" as g 
                on (h.parent_id = g.pk) 
                LEFT JOIN postcode as po 
                on (h.postcode_id = po.pk) 
                WHERE center && ST_MakeEnvelope(%(west)s, %(south)s, %(east)s, %(north)s)
                limit %(limit)s""",
            {
                "limit": limit,
                "west": bbox["west"],
                "south": bbox["south"],
                "east": bbox["east"],
                "north": bbox["north"]
            })
=======
    cur.execute(
        """SELECT count(*) FROM position WHERE center && ST_MakeEnvelope(%(west)s, %(south)s, %(east)s, %(north)s)""",
        {
            "west": bbox["west"],
            "south": bbox["south"],
            "east": bbox["east"],
            "north": bbox["north"]
        }
    )
    response = {"collection": [], "total": cur.fetchone()["count"]}
    cur.execute(
        """SELECT
            p.id as pos_id, p.name as pos_name, st_x(center) as pos_x, st_y(center) as pos_y, p.kind as pos_kind, p.positioning as pos_positioning, p.source as pos_source, p.source_kind as pos_source_kind, p.version as pos_version,
            h.id as hn_id, h.number as hn_number, h.ordinal as hn_ordinal, h.version as hn_version, 
            po.id as post_id, po.name as post_name, po.code as post_code,
            g.id as group_id, g.addressing as group_addressing, g.alias as group_alias, g.fantoir as group_fantoir, g.ign as group_ign, g.kind as group_kind, g.laposte as group_laposte, g.name as group_name
            FROM position as p 
            LEFT JOIN housenumber as h 
            on (h.pk = p.housenumber_id) 
            LEFT JOIN "group" as g 
            on (h.parent_id = g.pk) 
            LEFT JOIN postcode as po 
            on (h.postcode_id = po.pk) 
            WHERE center && ST_MakeEnvelope(%(west)s, %(south)s, %(east)s, %(north)s)
            AND p.deleted_at is null AND h.deleted_at is null and g.deleted_at is null
            limit %(limit)s""",
        {
            "limit": limit,
            "west": bbox["west"],
            "south": bbox["south"],
            "east": bbox["east"],
            "north": bbox["north"]
        })
>>>>>>> ed85b075

    for row in cur:
        occ = {
            "id": row["pos_id"],
            "name": row["pos_name"],
            "center": {
                "type": "Point",
                "coordinates": [row["pos_x"], row["pos_y"]]
            },
            "kind": row["pos_kind"],
            "positioning": row["pos_positioning"],
            "source": row["pos_source"],
            "source_kind": row["pos_source_kind"],
            "version": row["pos_version"],
            "housenumber": {
                "id": row["hn_id"],
                "number": row["hn_number"],
                "ordinal": row["hn_ordinal"],
                "postcode": {
                    "id": row["post_id"],
                    "name": row["post_name"],
                    "code": row["post_code"]
                },
                "group": {
                    "id": row["group_id"],
                    "addressing": row["group_addressing"],
                    "alias": row["group_alias"],
                    "fantoir": row["group_fantoir"],
                    "ign": row["group_ign"],
                    "kind": row["group_kind"],
                    "laposte": row["group_laposte"],
                    "name": row["group_name"]
                },
                "version":row["hn_version"]
            }
        }
        response["collection"].append(occ)

    return response

@app.route('/openapi', methods=['GET'])
@app.jsonify
def openapi():
    return app._schema


app._schema.register_model(amodels.Session)
app._schema.register_model(versioning.Diff)
app._schema.register_model(versioning.Version)
app._schema.register_model(versioning.Flag)
app._schema.register_model(versioning.Redirect)<|MERGE_RESOLUTION|>--- conflicted
+++ resolved
@@ -818,83 +818,6 @@
     connectString = "dbname='{}' user='{}' password='{}' host='{}' port='{}'".format(dbname,user,password,host,port)
     conn = psycopg2.connect(connectString)
     cur = conn.cursor(cursor_factory=psycopg2.extras.RealDictCursor)
-<<<<<<< HEAD
-    if unique:
-        cur.execute(
-            """SELECT count(distinct housenumber_id) 
-            FROM position
-            WHERE center && ST_MakeEnvelope(%(west)s, %(south)s, %(east)s, %(north)s) 
-            """,
-            {
-                "west": bbox["west"],
-                "south": bbox["south"],
-                "east": bbox["east"],
-                "north": bbox["north"]
-            }
-        )
-        response = {"collection": [], "total": cur.fetchone()["count"]}
-        cur.execute(
-            """SELECT
-                p.id as pos_id, st_x(center) as pos_x, st_y(center) as pos_y, p.kind as pos_kind, p.positioning as pos_positioning, p.version as pos_version,
-                h.id as hn_id, h.number as hn_number, h.ordinal as hn_ordinal, h.version as hn_version, 
-                po.id as post_id, po.name as post_name, po.code as post_code,
-                g.id as group_id, g.addressing as group_addressing, g.alias as group_alias, g.fantoir as group_fantoir, g.ign as group_ign, g.kind as group_kind, g.laposte as group_laposte, g.name as group_name
-                FROM position as p 
-                LEFT JOIN housenumber as h 
-                on (h.pk = p.housenumber_id) 
-                LEFT JOIN "group" as g 
-                on (h.parent_id = g.pk) 
-                LEFT JOIN postcode as po 
-                on (h.postcode_id = po.pk) 
-                WHERE center && ST_MakeEnvelope(%(west)s, %(south)s, %(east)s, %(north)s)
-                AND p.modified_at = (select max(modified_at) from position where housenumber_id=h.pk)
-                limit %(limit)s""",
-            {
-                "limit": limit,
-                "west": bbox["west"],
-                "south": bbox["south"],
-                "east": bbox["east"],
-                "north": bbox["north"]
-            })
-    else:
-        cur.execute(
-            """SELECT count(*) 
-            FROM position 
-            WHERE center && ST_MakeEnvelope(%(west)s, %(south)s, %(east)s, %(north)s)""",
-            {
-                "west": bbox["west"],
-                "south": bbox["south"],
-                "east": bbox["east"],
-                "north": bbox["north"]
-            }
-        )
-        response = {"collection": [], "total": cur.fetchone()["count"]}
-        cur.execute(
-            """SELECT
-                p.id as pos_id, st_x(center) as pos_x, st_y(center) as pos_y,
-                p.kind as pos_kind, p.positioning as pos_positioning, p.version as pos_version,
-                h.id as hn_id, h.number as hn_number, h.ordinal as hn_ordinal, h.version as hn_version, 
-                po.id as post_id, po.name as post_name, po.code as post_code,
-                g.id as group_id, g.addressing as group_addressing, g.alias as group_alias, 
-                g.fantoir as group_fantoir, g.ign as group_ign, g.kind as group_kind, g.laposte as group_laposte,
-                g.name as group_name
-                FROM position as p 
-                LEFT JOIN housenumber as h 
-                on (h.pk = p.housenumber_id) 
-                LEFT JOIN "group" as g 
-                on (h.parent_id = g.pk) 
-                LEFT JOIN postcode as po 
-                on (h.postcode_id = po.pk) 
-                WHERE center && ST_MakeEnvelope(%(west)s, %(south)s, %(east)s, %(north)s)
-                limit %(limit)s""",
-            {
-                "limit": limit,
-                "west": bbox["west"],
-                "south": bbox["south"],
-                "east": bbox["east"],
-                "north": bbox["north"]
-            })
-=======
     cur.execute(
         """SELECT count(*) FROM position WHERE center && ST_MakeEnvelope(%(west)s, %(south)s, %(east)s, %(north)s)""",
         {
@@ -928,7 +851,6 @@
             "east": bbox["east"],
             "north": bbox["north"]
         })
->>>>>>> ed85b075
 
     for row in cur:
         occ = {
