--- conflicted
+++ resolved
@@ -208,14 +208,8 @@
              "path": "/municipality/{}".format(municipality.id),
     }]
     resp = post('/batch', data)
-<<<<<<< HEAD
-    assert resp.status_code == 200
-    assert resp.json['resource_id'] == municipality.id
+    assert resp.status_code == 204
     assert models.Municipality.select().count() == 1
-=======
-    assert resp.status_code == 204
-    assert not models.Municipality.select().count()
->>>>>>> 2011589e
     assert models.Municipality.raw_select().where(
                 models.Municipality.pk == municipality.pk).first().deleted_at
 
