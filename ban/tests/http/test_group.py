--- conflicted
+++ resolved
@@ -279,14 +279,8 @@
 def test_delete_street(client):
     street = GroupFactory()
     resp = client.delete('/group/{}'.format(street.id))
-<<<<<<< HEAD
-    assert resp.status_code == 200
-    assert resp.json['resource_id'] == street.id
+    assert resp.status_code == 204
     assert models.Group.select().count() == 1
-=======
-    assert resp.status_code == 204
-    assert not models.Group.select().count()
->>>>>>> 2011589e
     assert models.Group.raw_select().where(
                                 models.Group.pk == street.pk).get().deleted_at
 
