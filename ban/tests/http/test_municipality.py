--- conflicted
+++ resolved
@@ -258,14 +258,8 @@
 def test_delete_municipality(client):
     municipality = MunicipalityFactory()
     resp = client.delete('/municipality/{}'.format(municipality.id))
-<<<<<<< HEAD
-    assert resp.status_code == 200
-    assert resp.json['resource_id'] == municipality.id
+    assert resp.status_code == 204
     assert models.Municipality.select().count() == 1
-=======
-    assert resp.status_code == 204
-    assert not models.Municipality.select().count()
->>>>>>> 2011589e
     assert models.Municipality.raw_select().where(
                 models.Municipality.pk == municipality.pk).first().deleted_at
 
@@ -569,12 +563,7 @@
 def test_delete_municipality_with_scopes(client):
     municipality = MunicipalityFactory()
     resp = client.delete('/municipality/{}'.format(municipality.id))
-<<<<<<< HEAD
-    assert resp.status_code == 200
+    assert resp.status_code == 204
     assert models.Municipality.select().count() == 1
     assert models.Municipality.raw_select().where(
-                    models.Municipality.pk == municipality.pk).get().deleted_at
-=======
-    assert resp.status_code == 204
-    assert not models.Municipality.select().count()
->>>>>>> 2011589e
+                    models.Municipality.pk == municipality.pk).get().deleted_at