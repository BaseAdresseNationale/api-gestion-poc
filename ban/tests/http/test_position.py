import json

from ban.core import models
from ban.core.encoder import dumps

from ..factories import HouseNumberFactory, PositionFactory
from .utils import authorize


@authorize('position_write')
def test_create_position(client):
    housenumber = HouseNumberFactory(number="22")
    assert not models.Position.select().count()
    data = {
        "center": "(3, 4)",
        "kind": models.Position.ENTRANCE,
        "positioning": models.Position.IMAGERY,
        "housenumber": housenumber.id,
    }
    resp = client.post('/position', data)
    assert resp.status_code == 201
    position = models.Position.first()
    assert resp.json['id'] == position.id
    assert resp.json['center']['coordinates'] == [3, 4]
    assert resp.json['housenumber'] == housenumber.id


@authorize('position_write')
def test_create_position_with_name(client):
    housenumber = HouseNumberFactory(number="22")
    assert not models.Position.select().count()
    data = {
        "center": "(3, 4)",
        "kind": models.Position.BUILDING,
        "positioning": models.Position.IMAGERY,
        "housenumber": housenumber.id,
        "name": "bâtiment A"
    }
    resp = client.post('/position', data)
    assert resp.status_code == 201
    assert resp.json['name'] == "bâtiment A"


@authorize('position_write')
def test_create_position_with_name_but_not_center(client):
    housenumber = HouseNumberFactory(number="22")
    assert not models.Position.select().count()
    data = {
        "kind": models.Position.BUILDING,
        "positioning": models.Position.IMAGERY,
        "housenumber": housenumber.id,
        "name": "bâtiment A"
    }
    resp = client.post('/position', data)
    assert resp.status_code == 201


@authorize('position_write')
def test_cannot_create_position_without_kind(client):
    housenumber = HouseNumberFactory(number="22")
    assert not models.Position.select().count()
    data = {
        "center": "(3, 4)",
        "positioning": models.Position.IMAGERY,
        "housenumber": housenumber.id,
    }
    resp = client.post('/position', data)
    assert resp.status_code == 422


@authorize('position_write')
def test_cannot_create_position_without_invalid_kind(client):
    housenumber = HouseNumberFactory(number="22")
    assert not models.Position.select().count()
    data = {
        "center": "(3, 4)",
        "kind": "ENTRANCE",
        "positioning": models.Position.IMAGERY,
        "housenumber": housenumber.id,
    }
    resp = client.post('/position', data)
    assert resp.status_code == 422


@authorize('position_write')
def test_cannot_create_position_without_center_and_name(client):
    housenumber = HouseNumberFactory(number="22")
    assert not models.Position.select().count()
    data = {
        "kind": models.Position.ENTRANCE,
        "positioning": models.Position.IMAGERY,
        "housenumber": housenumber.id,
    }
    resp = client.post('/position', data)
    assert resp.status_code == 422
    assert 'center' in resp.json['errors']
    assert 'name' in resp.json['errors']


@authorize('position_write')
def test_cannot_create_position_without_positioning(client):
    housenumber = HouseNumberFactory(number="22")
    assert not models.Position.select().count()
    url = '/position'
    data = {
        "center": "(3, 4)",
        "housenumber": housenumber.id,
        "kind": models.Position.ENTRANCE,
    }
    resp = client.post(url, data)
    assert resp.status_code == 422


@authorize('position_write')
def test_cannot_create_position_with_invalid_positioning(client):
    housenumber = HouseNumberFactory(number="22")
    assert not models.Position.select().count()
    data = {
        "center": "(3, 4)",
        "housenumber": housenumber.id,
        "kind": models.Position.ENTRANCE,
        "positioning": "GPS",
    }
    resp = client.post('/position', data)
    assert resp.status_code == 422


@authorize('position_write')
def test_replace_position(client, url):
    position = PositionFactory(source="XXX", center=(1, 2))
    assert models.Position.select().count() == 1
    uri = '/position/{}'.format(position.id)
    data = {
        "version": 2,
        "center": (3, 4),
        "kind": models.Position.ENTRANCE,
        "positioning": models.Position.IMAGERY,
        "housenumber": position.housenumber.id
    }
    resp = client.put(uri, data=data)
    assert resp.status_code == 200
    assert resp.json['id'] == position.id
    assert resp.json['version'] == 2
    assert resp.json['center']['coordinates'] == [3, 4]
    assert models.Position.select().count() == 1


@authorize('position_write')
def test_replace_position_with_existing_version_fails(client, url):
    position = PositionFactory(source="XXX", center=(1, 2))
    assert models.Position.select().count() == 1
    uri = '/position/{}'.format(position.id)
    data = {
        "version": 1,
        "center": (3, 4),
        "kind": models.Position.ENTRANCE,
        "positioning": models.Position.IMAGERY,
        "housenumber": position.housenumber.id
    }
    resp = client.put(uri, data=data)
    assert resp.status_code == 409
    assert resp.json['error'] == 'wrong version number: 1'


@authorize('position_write')
def test_replace_position_with_non_incremental_version_fails(client, url):
    position = PositionFactory(source="XXX", center=(1, 2))
    assert models.Position.select().count() == 1
    uri = '/position/{}'.format(position.id)
    data = {
        "version": 18,
        "center": (3, 4),
        "kind": models.Position.ENTRANCE,
        "positioning": models.Position.IMAGERY,
        "housenumber": position.housenumber.id
    }
    resp = client.put(uri, data=data)
    assert resp.status_code == 409
    assert resp.json['error'] == 'wrong version number: 18'


@authorize('position_write')
def test_update_position(client, url):
    position = PositionFactory(source="XXX", center=(1, 2))
    assert models.Position.select().count() == 1
    uri = '/position/{}'.format(position.id)
    data = {
        "version": 2,
        "center": "(3.4, 5.678)",
        "housenumber": position.housenumber.id
    }
    resp = client.post(uri, data=data)
    assert resp.status_code == 200
    assert resp.json['id'] == position.id
    assert resp.json['center']['coordinates'] == [3.4, 5.678]
    assert models.Position.select().count() == 1


@authorize('position_write')
def test_update_position_with_existing_version_fails(client, url):
    position = PositionFactory(source="XXX", center=(1, 2))
    assert models.Position.select().count() == 1
    uri = '/position/{}'.format(position.id)
    data = {
        "version": 1,
        "center": "(3.4, 5.678)",
        "housenumber": position.housenumber.id
    }
    resp = client.post(uri, data=data)
    assert resp.status_code == 409
    assert resp.json['error'] == 'wrong version number: 1'


@authorize('position_write')
def test_update_position_with_non_incremental_version_fails(client, url):
    position = PositionFactory(source="XXX", center=(1, 2))
    assert models.Position.select().count() == 1
    uri = '/position/{}'.format(position.id)
    data = {
        "version": 3,
        "center": "(3.4, 5.678)",
        "housenumber": position.housenumber.id
    }
    resp = client.post(uri, data)
    assert resp.status_code == 409
    assert resp.json['error'] == 'wrong version number: 3'


@authorize('position_write')
def test_patch_position_should_allow_to_update_only_some_fields(client, url):
    position = PositionFactory(source="XXX", center=(1, 2))
    assert models.Position.select().count() == 1
    uri = '/position/{}'.format(position.id)
    data = {
        "version": 2,
        "center": "(3.4, 5.678)",
    }
    resp = client.patch(uri, data=data)
    assert resp.status_code == 200
    assert resp.json['id'] == position.id
    assert resp.json['center']['coordinates'] == [3.4, 5.678]
    assert resp.json['housenumber'] == position.housenumber.id
    assert models.Position.select().count() == 1


@authorize('position_write')
def test_patch_without_version_should_fail(client, url):
    position = PositionFactory(source="XXX", center=(1, 2))
    assert models.Position.select().count() == 1
    uri = '/position/{}'.format(position.id)
    data = {
        "center": "(3.4, 5.678)",
    }
    resp = client.patch(uri, data=data)
    assert resp.status_code == 422


@authorize('position_write')
def test_patch_with_wrong_version_should_fail(client, url):
    position = PositionFactory(source="XXX", center=(1, 2))
    assert models.Position.select().count() == 1
    uri = '/position/{}'.format(position.id)
    data = {
        "version": 1,
        "center": "(3.4, 5.678)",
    }
    resp = client.patch(uri, data=data)
    assert resp.status_code == 409


@authorize('position_write')
def test_cannot_remove_center_and_name(client, url):
    position = PositionFactory(source="XXX", center=(1, 2))
    assert models.Position.select().count() == 1
    uri = '/position/{}'.format(position.id)
    data = {
        "version": 2,
        "center": "",
        "name": ""
    }
    resp = client.patch(uri, data=data)
    assert resp.status_code == 422
    assert "center" in resp.json["errors"]
    assert "name" in resp.json["errors"]


@authorize('position_write')
def test_delete_position(client, url):
    position = PositionFactory()
    uri = '/position/{}'.format(position.id)
    resp = client.delete(uri)
<<<<<<< HEAD
    assert resp.status_code == 200
    assert resp.json['resource_id'] == position.id
    assert models.Position.select().count() == 1
=======
    assert resp.status_code == 204
    assert not models.Position.select().count()
>>>>>>> 2011589e
    assert models.Position.raw_select().where(
                        models.Position.pk == position.pk).get().deleted_at


def test_cannot_delete_position_if_not_authorized(client, url):
    position = PositionFactory()
    uri = '/position/{}'.format(position.id)
    resp = client.delete(uri)
    assert resp.status_code == 401
    assert models.Position.get(models.Position.id == position.id)


@authorize('foo')
def test_cannot_delete_position_without_needed_scope(client, url):
    position = PositionFactory()
    uri = '/position/{}'.format(position.id)
    resp = client.delete(uri)
    assert resp.status_code == 401
    assert models.Position.get(models.Position.id == position.id)


@authorize
def test_get_position_collection_can_be_filtered_by_bbox(get, url):
    position = PositionFactory(center=(1, 1))
    PositionFactory(center=(-1, -1))
    resp = get('/position?north=2&south=0&west=0&east=2')
    assert resp.json['total'] == 1


@authorize
def test_get_position_bbox_allows_floats(get, url):
    PositionFactory(center=(1, 1))
    PositionFactory(center=(-1, -1))
    resp = get('/position?north=2.23&south=0.12&west=0.56&east=2.34')
    assert resp.json['total'] == 1


@authorize
def test_get_position_missing_bbox_param_makes_bbox_ignored(get, url):
    PositionFactory(center=(1, 1))
    PositionFactory(center=(-1, -1))
    resp = get('/position?north=2&south=0&west=0')
    assert resp.json['total'] == 2


@authorize
def test_get_position_invalid_bbox_param_returns_bad_request(get, url):
    PositionFactory(center=(1, 1))
    PositionFactory(center=(-1, -1))
    resp = get('/position?north=2&south=0&west=0&east=invalid')
    assert resp.status_code == 400


@authorize
def test_get_position_collection_filtered_by_bbox_is_paginated(get, url):
    PositionFactory.create_batch(9, center=(1, 1))
    PositionFactory(center=(-1, -1))
    resp = get('/position?north=2&south=0&west=0&east=2&limit=5')
    page1 = resp.json
    assert len(page1['collection']) == 5
    assert page1['total'] == 9
    assert 'next' in page1
    assert 'previous' not in page1
    resp = get(page1['next'])
    page2 = resp.json
    assert len(page2['collection']) == 4
    assert page2['total'] == 9
    assert 'next' not in page2
    assert 'previous' in page2
    resp = get(page2['previous'])
    assert resp.json == page1


@authorize
def test_get_position_collection_filtered_by_1_kind_param(get, url):
    PositionFactory(kind='entrance')
    PositionFactory(kind='building')
    resp = get('/position?kind=entrance')
    assert resp.status_code == 200
    assert resp.json['total'] == 1
    assert resp.json['collection'][0]['kind'] == 'entrance'


@authorize
def test_get_position_collection_filtered_by_2_equals_kind_params(get, url):
    PositionFactory(kind='entrance')
    PositionFactory(kind='building')
    # 'kind' given by the user is used twice but with the same value.
    resp = get('/position?kind=entrance&kind=entrance')
    assert resp.status_code == 200
    assert resp.json['total'] == 1
    assert resp.json['collection'][0]['kind'] == 'entrance'


@authorize
def test_get_position_collection_accepts_two_values_for_kind_filter(get, url):
    PositionFactory(kind='entrance')
    PositionFactory(kind='building')
    resp = get('/position?kind=entrance&kind=building')
    assert resp.status_code == 200
    assert resp.json['total'] == 2
    assert resp.json['collection'][0]['kind'] == 'entrance'
    assert resp.json['collection'][1]['kind'] == 'building'


@authorize
def test_get_position_collection_ignore_unkown_params(get, url):
    PositionFactory(kind='entrance')
    PositionFactory(kind='building')
    resp = get('/position?kind=entrance&pk=405')
    assert resp.status_code == 200
    assert resp.json['total'] == 1
    assert resp.json['collection'][0]['kind'] == 'entrance'


@authorize
def test_can_get_position_from_ign_id(get, url):
    PositionFactory(center=(1, 1), ign='123456789')
    resp = get('/position/ign:123456789')
    assert resp.status_code == 200
    assert resp.json['ign'] == '123456789'


@authorize
def test_can_get_position_from_laposte_id(get, url):
    PositionFactory(center=(1, 1), laposte='123456789')
    resp = get('/position/laposte:123456789')
    assert resp.status_code == 200
    assert resp.json['laposte'] == '123456789'

@authorize('position_write')
def test_check_position_center(post):
    housenumber = HouseNumberFactory()
    data = {
        "center": "fake",
        "kind": models.Position.ENTRANCE,
        "positioning": models.Position.IMAGERY,
        "housenumber": housenumber.id,
    }
    resp = post('/position', data)
    assert resp.status_code == 422<|MERGE_RESOLUTION|>--- conflicted
+++ resolved
@@ -289,14 +289,8 @@
     position = PositionFactory()
     uri = '/position/{}'.format(position.id)
     resp = client.delete(uri)
-<<<<<<< HEAD
-    assert resp.status_code == 200
-    assert resp.json['resource_id'] == position.id
-    assert models.Position.select().count() == 1
-=======
     assert resp.status_code == 204
-    assert not models.Position.select().count()
->>>>>>> 2011589e
+    assert models.Position.select().count() == 1
     assert models.Position.raw_select().where(
                         models.Position.pk == position.pk).get().deleted_at
 
